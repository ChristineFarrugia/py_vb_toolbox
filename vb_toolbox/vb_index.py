#! /usr/bin/env python
# -*- coding: utf-8 -*-
# vim:fenc=utf-8
#
# Copyright © 2019 Lucas Costa Campos <rmk236@gmail.com>
#
# Distributed under terms of the GNU license.

import nibabel
import numpy as np
import scipy.linalg as spl
import traceback
import vb_toolbox.io as io
import vb_toolbox.numerics as m
import time

counter = None
n = None

from multiprocessing import Pool, Value, Lock
import multiprocessing
from itertools import product

def init(a_counter, a_n):
    """Store total number of vertices and counter of vertices computed"""
    global counter
    global n
    counter = a_counter
    n = a_n

def vb_index_internal_loop(i0, iN, surf_faces, data, norm, print_progress=False):
    """Computes the Vogt-Bailey index of vertices in a given range

       Parameters
       ----------
       i0: integer
           Index of first vertex to be analysed
       iN: integer
           iN - 1 is the index of the last vertex to be analysed
       surf_faces: (M, 3) numpy array
           Faces of the mesh. Used to find the neighborhood of a given vertex
       data: (M, N) numpy array
           Data to use to calculate the VB index. M must match the number of vertices in the mesh
       norm: string
           Method of reordering. Possibilities are 'geig', 'unnorm', 'rw' and 'sym'
       print_progress: boolean
           Print the current progress of the system

       Returns
       -------
       loc_result: (N) numpy array
                   Resulting VB index of the indices in range. Will have length iN - i0
    """

    # Calculate how many vertices we will compute
    diff = iN - i0
    loc_result = np.zeros(diff)

    for idx in range(diff):
        # Calculate the real index
        i = idx + i0

        # Get neighborhood and its data
        # TODO: Make this elegant
        try:
            neighbour_idx = np.array(np.sum(surf_faces == i, 1), np.bool)
            I = np.unique(surf_faces[neighbour_idx, :])
            neighborhood = data[I]
            if len(neighborhood) == 0:
                print("Warning: no neighborhood")
                return [0]

            # Calculate the second smallest eigenvalue
            affinity = m.create_affinity_matrix(neighborhood)
            _, _, eigenvalue, _ = m.spectral_reorder(affinity, norm)

            # return [0]
            # Store the result of this run
            loc_result[idx] = eigenvalue
        except m.TimeSeriesTooShortError as error:
            raise error
        except Exception:
            loc_result[idx] = np.nan

        if print_progress:

            global counter
            global n
            with counter.get_lock():
                counter.value += 1
            if counter.value % 1000 == 0:
                print("{}/{}".format(counter.value, n))

    return loc_result

def vb_index(surf_vertices, surf_faces, n_cpus, data, norm, cort_index, output_name=None, nib_surf=None):
    """Computes the Vogt-Bailey index of vertices for the whole mesh

       Parameters
       ----------
       surf_vertices: (M, 3) numpy array
             Vertices of the mesh
       surf_faces: (M, 3) numpy array
             Faces of the mesh. Used to find the neighborhood of a given vertex
       n_cpus: integer
             How many CPUS are available to run the calculation
       data: (M, N) numpy array
             Data to use to calculate the VB index. M must match the number of vertices in the mesh
       norm: string
             Method of reordering. Possibilities are 'geig', 'unnorm', 'rw' and 'sym'
       cort_index: (M) numpy array
             Mask for detection of middle brain structures
       output_name: string
             Root of file to save the results to. If specified, nib_surf must also be provided
       nib_surf: nibabel object
             Nibabel object containing metadata to be replicated

       Returns
       -------
       result: (N) numpy array
               Resulting VB index of the indices in range
    """
<<<<<<< HEAD
=======
    
>>>>>>> 3799ce07
    # Calculate how many vertices each process is going to be responsible for
    n_items = len(surf_vertices)
    n_cpus = min(n_items, n_cpus)
    dn = n_items//(n_cpus)

    # Init multiprocessing components
    counter = Value('i', 0)
    pool = Pool(initializer = init, initargs = (counter, n_items))

    def callback(result):
        pool.close()
        pool.terminate()

    # vb_index_internal_loop(0, n_items, surf_faces, data, norm)
    # Spawn the threads that are going to do the real work
    threads = []
    for i0 in range(0, n_items, dn):
        iN = min(i0+dn, n_items)
        threads.append(pool.apply_async(vb_index_internal_loop, (i0, iN, surf_faces, data, norm), error_callback=callback))


    # Gather the results from the threads we just spawned
    results = []
    for i, res in enumerate(threads):
        res_ = res.get()
        for r in res_:
            results.append(r)
    results = np.array(results)
    results[np.logical_not(cort_index)] = np.nan

    # Save file
    if output_name is not None:
        io.save_gifti(nib_surf, results, output_name + ".vbi.shape.gii")

    # Cleanup
    pool.close()
    pool.terminate()
    pool.join()
    
    return results

def vb_cluster_internal_loop(idx_cluster_0, idx_cluster_N, surf_faces, data, cluster_index, norm, print_progress=False):
    """Computes the Vogt-Bailey index and Fiedler vector of vertices of given clusters

       Parameters
       ----------
       idx_cluster_0: integer
           Index of first cluster to be analysed
       idx_cluster_N: integer
           idx_cluster_N - 1 is the index of the last cluster to be analysed
       surf_faces: (M, 3) numpy array
           Faces of the mesh. Used to find the neighborhood of a given vertex
       data: (M, N) numpy array
           Data to use to calculate the VB index and Fiedler vector. M must match the number of vertices in the mesh
       cluster_index: (M) numpy array
           Array containing the cluster which each vertex belongs to
       norm: string
           Method of reordering. Possibilities are 'geig', 'unnorm', 'rw' and 'sym'
       print_progress: boolean
           Print the current progress of the system

       Returns
       -------
       loc_result: list of pairs of (float, (N) numpy array)
                   Resulting VB index and Fiedler vector for each of the clusters in range
    """

    # Calculate how many clusters we will work with
    diff = idx_cluster_N - idx_cluster_0
    loc_result = []
    cluster_labels = np.unique(cluster_index)

    for idx in range(diff):
        #Calculate the real index
        i = idx + idx_cluster_0

        if(cluster_labels[i] == 0):
            loc_result.append(([], []))
            continue
        try:
            # Get neighborhood and its data
            neighborhood = data[cluster_index == cluster_labels[i]]

            # Calculate the Fiedler eigenpair
            affinity = m.create_affinity_matrix(neighborhood)
            _, _, eigenvalue, eigenvector = m.spectral_reorder(affinity, norm)

            # Store the result of this run
            # Warning: It is not true that the eigenvectors will be all the same
            # size, as the clusters might be of different sizes
            val = eigenvalue
            vel = eigenvector
            loc_result.append((val, vel))
        except m.TimeSeriesTooShortError as error:
            raise error


        if print_progress:

            global counter
            global n
            with counter.get_lock():
                counter.value += 1
            if counter.value % 1000 == 0:
                print("{}/{}".format(counter.value, n))

    return loc_result

def vb_cluster(surf_vertices, surf_faces, n_cpus, data, cluster_index, norm, output_name = None, nib_surf=None):
    """Computes the clustered Vogt-Bailey index and Fiedler vector of vertices for the whole mesh

       Parameters
       ----------
       surf_vertices: (M, 3) numpy array
           Vertices of the mesh
       surf_faces: (M, 3) numpy array
           Faces of the mesh. Used to find the neighborhood of a given vertex
       n_cpus: integer
           How many CPUS are available to run the calculation
       data: (M, N) numpy array
           Data to use to calculate the VB index and Fiedler vector. M must match the number of vertices in the mesh
       cluster_index: (M) numpy array
           Array containing the cluster which each vertex belongs to
       norm: string
           Method of reordering. Possibilities are 'geig', 'unnorm', 'rw' and 'sym'
       cort_index: (M) numpy array
           Mask for detection of middle brain structures
       output_name: string
           Root of file to save the results to. If specified, nib_surf must also be provided
       nib_surf: nibabel object
           Nibabel object containing metadata to be replicated

       Returns
       -------
       results_eigenvalues: (M) numpy array
                            Resulting VB index of the clusters
       results_eigenvectors: (M, N) numpy array
                            Resulting Fiedler vectors of the clusters
    """

    # Find the cluster indices, and the midbrain structures
    cluster_labels = np.unique(cluster_index)
    midline_index = cluster_index == 0

    # Calculate how many clusters each process is going to be responsible for
    n_items = len(cluster_labels)
    n_cpus = min(n_items, n_cpus)
    dn = n_items//(n_cpus)

    # Init multiprocessing components
    counter = Value('i', 0)
    pool = Pool(initializer = init, initargs = (counter, n_items))

    def callback(result):
        pool.close()
        pool.terminate()

    # Spawn the threads that are going to do the real work
    threads = []
    for i0 in range(0, n_items, dn):
        iN = min(i0+dn, n_items)
        threads.append(pool.apply_async(vb_cluster_internal_loop, (i0, iN, surf_faces, data, cluster_index, norm), error_callback=callback))


    # Gather the results from the threads we just spawned
    results = []
    results_eigenvectors_l = []
    for i, res in enumerate(threads):
        res_ = res.get()
        for r, rv in res_:
            results.append(r)
            results_eigenvectors_l.append(rv)
    results = np.array(results)

    # Now we need to push the data back to the original vertices
    results_eigenvalues = np.zeros(len(surf_vertices))
    results_eigenvectors = []
    for i in range(n_items):
        cluster = cluster_labels[i]
        if cluster != 0:
            results_eigenvectors_local = np.zeros(len(surf_vertices))
            idx = np.where(cluster_index == cluster)[0]
            results_eigenvalues[idx] = results[i]
            results_eigenvectors_local[idx] = results_eigenvectors_l[i]
            results_eigenvectors.append(results_eigenvectors_local)

    results_eigenvectors = np.array(results_eigenvectors).transpose()

    # Remove the midbrain
    results_eigenvalues[midline_index] = np.nan
    results_eigenvectors[midline_index, :] = np.nan

    # Save file
    if output_name is not None:
        io.save_gifti(nib_surf, results_eigenvalues, output_name + ".vb-cluster.value.shape.gii")
        io.save_gifti(nib_surf, results_eigenvectors, output_name + ".vb-cluster.vector.shape.gii")

    # Cleanup
    pool.close()
    pool.terminate()
    pool.join()

    return results_eigenvalues, results_eigenvectors
	
def get_neighborhood(data,p,mask,n=1):
    """Get neighbors in volumetric space given the coordinates of a vertex"""
    neigh_coords = np.array([relative_index for relative_index in product((-1, 0, 1), repeat=3)])+p
    neigh_coords = neigh_coords.astype(int)
    masked_neigh = np.where(mask[neigh_coords[:,0],neigh_coords[:,1], neigh_coords[:,2]])[0]

    return data[neigh_coords[masked_neigh,0],neigh_coords[masked_neigh,1], neigh_coords[masked_neigh,2],:]

def vb_hybrid_internal_loop(i0, iN, surf_vertices, brain_mask, data, norm, print_progress=False):
    """Computes the Vogt-Bailey index of vertices in a given range

       Parameters
       ----------
       i0: integer
           Index of first vertex to be analysed
       iN: integer
           iN - 1 is the index of the last vertex to be analysed
       surf_vertices: (M, 3) numpy array
           Coordinates of vertices of the mesh in voxel space
       brain_mask: (nRows, nCols, nSlices) numpy array
           Whole brain mask. Used to mask volumetric data
       data: (nRows, nCols, nSlices, N) numpy array
           Volumetric data used to calculate the VB index. N is the number of maps
       norm: string
           Method of reordering. Possibilities are 'geig', 'unnorm', 'rw' and 'sym'
       print_progress: boolean
           Print the current progress of the system

       Returns
       -------
       loc_result: (N) numpy array
                   Resulting VB index of the indices in range. Will have length iN - i0
    """
    
    # Calculate how many vertices we will compute
    diff = iN - i0
    loc_result = np.zeros(diff)

    for idx in range(diff):
        #Calculate the real index
        i = idx + i0

        # Get neighborhood and its data
        # print(data.shape)
        try:
            neighborhood = get_neighborhood(data,surf_vertices[i,:],brain_mask)
            if len(neighborhood) == 0:
                print("Warning: no neighborhood")
                loc_result[idx] = np.nan
                continue
            affinity = m.create_affinity_matrix(neighborhood)
            
            if affinity.shape[0] > 3:
                #tr_row, tr_col = np.triu_indices(affinity.shape[0], k=1)
            
                # Calculate the second smallest eigenvalue
                _, _, eigenvalue, _ = m.spectral_reorder(affinity, norm)
                # return [0]
                # Store the result of this run
                loc_result[idx] = eigenvalue
                #loc_result[idx] = np.mean(affinity[tr_row, tr_col])
            else:
                loc_result[idx] = np.nan
        except m.TimeSeriesTooShortError as error:
            raise error
        except Exception:
            traceback.print_exc()
            loc_result[idx] = np.nan
        

        if print_progress:

            global counter
            global n
            with counter.get_lock():
                counter.value += 1
            if counter.value % 1000 == 0:
                print("{}/{}".format(counter.value, n))

    return loc_result
	
def vb_hybrid(surf_vertices, brain_mask, affine, n_cpus, data, norm, cort_index, output_name=None, nib_surf=None):
    """Computes the Vogt-Bailey index of vertices for the whole mesh

       Parameters
       ----------
       surf_vertices: (M, 3) numpy array
           Vertices of the mesh
       brain_mask: (nRows, nCols, nSlices) numpy array
           Whole brain mask. Used to mask volumetric data
       n_cpus: integer
           How many CPUS are available to run the calculation
       data: (nRows, nCols, nSlices, N) numpy array
           Volumetric data used to calculate the VB index. N is the number of maps
       norm: string
           Method of reordering. Possibilities are 'geig', 'unnorm', 'rw' and 'sym'
       cort_index: (M) numpy array
           Mask for detection of middle brain structures
       output_name: string
           Root of file to save the results to. If specified, nib_surf must also be provided
       nib_surf: nibabel object
           Nibabel object containing metadata to be replicated

       Returns
       -------
       result: (N) numpy array
               Resulting VB index of the indices in range
    """
<<<<<<< HEAD
=======
    
>>>>>>> 3799ce07
    # Convert vertex coordinates to voxel coordinates
    vox_coords = np.round(nibabel.affines.apply_affine(np.linalg.inv(affine),surf_vertices))

    # Calculate how many vertices each process is going to be responsible for
    n_items = len(surf_vertices)
    n_cpus = min(n_items, n_cpus)
    dn = n_items//(n_cpus)

    # Init multiprocessing components
    counter = Value('i', 0)
    pool = Pool(initializer = init, initargs = (counter, n_items))

    def callback(result):
        pool.close()
        pool.terminate()

    # Spawn the threads that are going to do the real work
    threads = []
    for i0 in range(0, n_items, dn):
        iN = min(i0+dn, n_items)
        threads.append(pool.apply_async(vb_hybrid_internal_loop, (i0, iN, vox_coords, brain_mask, data, norm), error_callback=callback))


    # Gather the results from the threads we just spawned
    results = []
    for i, res in enumerate(threads):
        res_ = res.get()
        for r in res_:
            results.append(r)
    results = np.array(results)
    results[np.logical_not(cort_index)] = np.nan
    
    # Save file
    if output_name is not None:
        io.save_gifti(nib_surf, results, output_name + ".vbi-hybrid.shape.gii")

    # Cleanup
    pool.close()
    pool.terminate()
    pool.join()

    return results<|MERGE_RESOLUTION|>--- conflicted
+++ resolved
@@ -120,10 +120,7 @@
        result: (N) numpy array
                Resulting VB index of the indices in range
     """
-<<<<<<< HEAD
-=======
-    
->>>>>>> 3799ce07
+
     # Calculate how many vertices each process is going to be responsible for
     n_items = len(surf_vertices)
     n_cpus = min(n_items, n_cpus)
@@ -436,10 +433,7 @@
        result: (N) numpy array
                Resulting VB index of the indices in range
     """
-<<<<<<< HEAD
-=======
-    
->>>>>>> 3799ce07
+
     # Convert vertex coordinates to voxel coordinates
     vox_coords = np.round(nibabel.affines.apply_affine(np.linalg.inv(affine),surf_vertices))
 
